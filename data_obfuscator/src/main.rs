mod config;
mod obfuscator;
mod llm_client;
mod deobfuscator;
mod errors;
mod metrics;
mod logger;

use clap::Parser;
use errors::AppError;
use obfuscator::Obfuscator;
use config::load_config;
use llm_client::LlmClient;
use deobfuscator::deobfuscate_text;
use metrics::Metrics;
<<<<<<< HEAD
use tokio::io::BufReader;
use prometheus::Registry;
=======
use prometheus::Registry;
use tokio::io::BufReader;
>>>>>>> bf847709
use std::path::Path;
use tracing::{info, error};

#[derive(Parser)]
#[command(name = "data-obfuscator", version)]
struct Cli {
    #[arg(short, long)]
    customer_id: Option<i64>,

    #[arg(long, conflicts_with = "customer_id")]
    document_path: Option<String>,

    #[arg(short, long, default_value = "config/obfuscation_rules.json")]
    rules: String,

    #[arg(long, default_value = "https://api.openai.com/v1/chat/completions")]
    llm_endpoint: String,

    #[arg(long)]
    api_key: Option<String>,

    #[arg(long)]
    debug_obfuscated_path: Option<String>,
}

#[tokio::main]
async fn main() -> Result<(), AppError> {
    logger::init_logging();
    let cli = Cli::parse();
    let registry = Registry::new();
    let metrics = Metrics::new(&registry);

    let overall_timer = metrics.request_duration.start_timer();
    let cfg = load_config(&cli.rules, &cli.llm_endpoint, &cli.api_key)?;

<<<<<<< HEAD
    let registry = Registry::new();
    let metrics = Metrics::new(&registry);

=======
>>>>>>> bf847709
    let mut obfuscator = Obfuscator::new(&cfg.rules)?;

    let obfuscated_text = if let Some(id) = cli.customer_id {
        info!("Fetching customer ID {}", id);
        // Placeholder DB record
        let raw_blob = format!(
            "Customer ID: {}\nName: John Doe\nEmail: john{}@example.com\nPhone: 555-1234\nNotes: Example\n",
            id, id
        );
<<<<<<< HEAD
        obfuscator.obfuscate_text(&raw_blob)
=======
        let obf_timer = metrics.obfuscation_duration.start_timer();
        let text = obfuscator.obfuscate_text(&raw_blob);
        obf_timer.observe_duration();
        text
>>>>>>> bf847709
    } else if let Some(path_str) = cli.document_path.clone() {
        info!("Reading document from {}", path_str);
        let file = tokio::fs::File::open(Path::new(&path_str)).await?;
        let reader = BufReader::new(file);
        let mut buf = Vec::new();
<<<<<<< HEAD
        obfuscator.obfuscate_stream(reader, &mut buf).await?;
=======
        let obf_timer = metrics.obfuscation_duration.start_timer();
        obfuscator.obfuscate_stream(reader, &mut buf).await?;
        obf_timer.observe_duration();
>>>>>>> bf847709
        String::from_utf8(buf).map_err(|e| AppError::Other(e.to_string()))?
    } else {
        error!("Either --customer-id or --document-path must be provided.");
        return Err(AppError::Other("Missing input source".into()));
    };

    if let Some(ref path) = cli.debug_obfuscated_path {
        tokio::fs::write(path, &obfuscated_text).await?;
    }

    let client = LlmClient::new(cfg.llm_endpoint, cfg.api_key);
    info!("Sending obfuscated payload to LLM");
<<<<<<< HEAD
    let obfuscated_reply = client.chat(&obfuscated_text).await?;
    metrics.request_count.inc();
=======
    let llm_timer = metrics.llm_duration.start_timer();
    let obfuscated_reply = client.chat(&obfuscated_text).await?;
    llm_timer.observe_duration();

    metrics.request_count.inc();
    overall_timer.observe_duration();
>>>>>>> bf847709

    info!("De-obfuscating LLM response");
    let final_reply = deobfuscate_text(&obfuscated_reply, obfuscator.placeholder_map());
    println!("{}", final_reply);
    Ok(())
}<|MERGE_RESOLUTION|>--- conflicted
+++ resolved
@@ -13,13 +13,8 @@
 use llm_client::LlmClient;
 use deobfuscator::deobfuscate_text;
 use metrics::Metrics;
-<<<<<<< HEAD
-use tokio::io::BufReader;
-use prometheus::Registry;
-=======
 use prometheus::Registry;
 use tokio::io::BufReader;
->>>>>>> bf847709
 use std::path::Path;
 use tracing::{info, error};
 
@@ -55,12 +50,6 @@
     let overall_timer = metrics.request_duration.start_timer();
     let cfg = load_config(&cli.rules, &cli.llm_endpoint, &cli.api_key)?;
 
-<<<<<<< HEAD
-    let registry = Registry::new();
-    let metrics = Metrics::new(&registry);
-
-=======
->>>>>>> bf847709
     let mut obfuscator = Obfuscator::new(&cfg.rules)?;
 
     let obfuscated_text = if let Some(id) = cli.customer_id {
@@ -70,26 +59,18 @@
             "Customer ID: {}\nName: John Doe\nEmail: john{}@example.com\nPhone: 555-1234\nNotes: Example\n",
             id, id
         );
-<<<<<<< HEAD
-        obfuscator.obfuscate_text(&raw_blob)
-=======
         let obf_timer = metrics.obfuscation_duration.start_timer();
         let text = obfuscator.obfuscate_text(&raw_blob);
         obf_timer.observe_duration();
         text
->>>>>>> bf847709
     } else if let Some(path_str) = cli.document_path.clone() {
         info!("Reading document from {}", path_str);
         let file = tokio::fs::File::open(Path::new(&path_str)).await?;
         let reader = BufReader::new(file);
         let mut buf = Vec::new();
-<<<<<<< HEAD
-        obfuscator.obfuscate_stream(reader, &mut buf).await?;
-=======
         let obf_timer = metrics.obfuscation_duration.start_timer();
         obfuscator.obfuscate_stream(reader, &mut buf).await?;
         obf_timer.observe_duration();
->>>>>>> bf847709
         String::from_utf8(buf).map_err(|e| AppError::Other(e.to_string()))?
     } else {
         error!("Either --customer-id or --document-path must be provided.");
@@ -102,17 +83,12 @@
 
     let client = LlmClient::new(cfg.llm_endpoint, cfg.api_key);
     info!("Sending obfuscated payload to LLM");
-<<<<<<< HEAD
-    let obfuscated_reply = client.chat(&obfuscated_text).await?;
-    metrics.request_count.inc();
-=======
     let llm_timer = metrics.llm_duration.start_timer();
     let obfuscated_reply = client.chat(&obfuscated_text).await?;
     llm_timer.observe_duration();
 
     metrics.request_count.inc();
     overall_timer.observe_duration();
->>>>>>> bf847709
 
     info!("De-obfuscating LLM response");
     let final_reply = deobfuscate_text(&obfuscated_reply, obfuscator.placeholder_map());
