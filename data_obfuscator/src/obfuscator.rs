use regex::{Captures, Regex};
use std::collections::HashMap;
use tokio::io::{AsyncBufRead, AsyncBufReadExt, AsyncWrite, AsyncWriteExt};
use crate::config::Rule;
use thiserror::Error;

#[derive(Debug, Error)]
pub enum ObfuscationError {
    #[error("regex compile error: {0}")]
    RegexCompile(String),
    #[error("io error: {0}")]
    Io(#[from] std::io::Error),
<<<<<<< HEAD
=======
    #[error("tokio task error: {0}")]
    Tokio(#[from] tokio::task::JoinError),
>>>>>>> bf847709
}

pub struct Obfuscator {
    rules: Vec<(Regex, String)>,
    placeholder_counter: usize,
    placeholder_map: HashMap<String, String>,
    reverse_map: HashMap<String, String>,
}

impl Obfuscator {
    pub fn new(rule_cfg: &[Rule]) -> Result<Self, ObfuscationError> {
        let mut rules = Vec::new();
        for r in rule_cfg {
            let compiled = Regex::new(&r.pattern)
                .map_err(|e| ObfuscationError::RegexCompile(e.to_string()))?;
            rules.push((compiled, r.label.clone()));
        }
        Ok(Self {
            rules,
            placeholder_counter: 0,
            placeholder_map: HashMap::new(),
            reverse_map: HashMap::new(),
        })
    }

    pub fn obfuscate_text(&mut self, input: &str) -> String {
        let mut intermediate = input.to_string();
        for (regex, label) in &self.rules {
            let placeholder_counter = &mut self.placeholder_counter;
            let placeholder_map = &mut self.placeholder_map;
            let reverse_map = &mut self.reverse_map;
            intermediate = regex
                .replace_all(&intermediate, |caps: &Captures| {
                    let matched = caps.get(0).unwrap().as_str().to_string();
                    if let Some(token) = reverse_map.get(&matched) {
                        token.clone()
                    } else {
                        let token = format!("[{}-{}]", label, *placeholder_counter);
                        *placeholder_counter += 1;
                        placeholder_map.insert(token.clone(), matched.clone());
                        reverse_map.insert(matched, token.clone());
                        token
                    }
                })
                .into_owned();
        }
        intermediate
    }

    pub async fn obfuscate_stream<R, W>(
        &mut self,
        mut reader: R,
        mut writer: W,
    ) -> Result<(), ObfuscationError>
    where
        R: AsyncBufRead + Unpin,
        W: AsyncWrite + Unpin,
    {
        let mut lines = reader.lines();
        while let Some(line) = lines.next_line().await? {
            let obfuscated = self.obfuscate_text(&line);
            writer.write_all(obfuscated.as_bytes()).await?;
            writer.write_all(b"\n").await?;
        }
        writer.flush().await?;
        Ok(())
    }

    pub fn placeholder_map(&self) -> &HashMap<String, String> {
        &self.placeholder_map
    }

    pub async fn obfuscate_stream<R, W>(
        &mut self,
        mut reader: R,
        mut writer: W,
    ) -> Result<(), ObfuscationError>
    where
        R: AsyncBufRead + Unpin,
        W: AsyncWrite + Unpin,
    {
        let mut line = String::new();
        loop {
            line.clear();
            let n = reader.read_line(&mut line).await?;
            if n == 0 {
                break;
            }
            let obf = self.obfuscate_text(&line);
            writer.write_all(obf.as_bytes()).await?;
        }
        Ok(())
    }
}<|MERGE_RESOLUTION|>--- conflicted
+++ resolved
@@ -10,11 +10,8 @@
     RegexCompile(String),
     #[error("io error: {0}")]
     Io(#[from] std::io::Error),
-<<<<<<< HEAD
-=======
     #[error("tokio task error: {0}")]
     Tokio(#[from] tokio::task::JoinError),
->>>>>>> bf847709
 }
 
 pub struct Obfuscator {
@@ -86,26 +83,4 @@
     pub fn placeholder_map(&self) -> &HashMap<String, String> {
         &self.placeholder_map
     }
-
-    pub async fn obfuscate_stream<R, W>(
-        &mut self,
-        mut reader: R,
-        mut writer: W,
-    ) -> Result<(), ObfuscationError>
-    where
-        R: AsyncBufRead + Unpin,
-        W: AsyncWrite + Unpin,
-    {
-        let mut line = String::new();
-        loop {
-            line.clear();
-            let n = reader.read_line(&mut line).await?;
-            if n == 0 {
-                break;
-            }
-            let obf = self.obfuscate_text(&line);
-            writer.write_all(obf.as_bytes()).await?;
-        }
-        Ok(())
-    }
 }